<<<<<<< HEAD
20121205
	appl/cmd/mk/mksubdirs [issue 290 change suggested by powerman]
20120918
	remove unused/unusable debug/setdebug from appl/lib/auth9.b; use crypt not keyring
=======
20120918
	remove unused/unusable debug/setdebug from appl/lib/auth9.b and replace Keyring by Crypt
>>>>>>> 1c7490b2
20120820
	emu/port/devip.c reset headers flag in Conv
20120725
	increase KSTACK for Linux/arm
20120615
	add configuration emu/FreeBSD/emu-g [powerman]
20120509
	utils/libmach: add missing user stack top initialisers, minor changes to sync with 9
20120507
	mkfiles/mkfile-MacOSX-386 change cc to gcc
	emu/MacOSX/win.c null out drawcursor
20120424
	utils/cc/Posix.c and utils/c2l/Posix.c: correct definition of mydup for POSIX dup/dup2
	libbio/bprint.c error handling if flush or print fails
20120305
	add -I$ROOT/(Plan9|Inferno)/include to CFLAGS in mkfiles/^(mkfile-Plan9* mkfile-Inferno*)
		change specific object type to $OBJTYPE in the same
	libmath/fdlibm/fdlibm.h and libmath/dtoa.c, if USE_FPdbleword defined, use FPdbleword to crack doubles into integers
20120304
	rabin(2) added (preliminary)
20120213
	styxservers: add .error operation (preliminary)
20120116
	lib9.h: internally rename qsort as infqsort to avoid C library clash
	lib9/qsort.c: include lib9.h
	lib9/mkfile: move qsort to IMPORTFILES from COMMONFILES
20120103
	avoid re-defining isnan; use isNaN instead
20111231
	Linux/*/include/emu.h adjustments for USE_PTHREADS for non-x86 processors
20111221
	add `...` uninterpreted string literals to limbo/lex.c, appl/cmd/limbo/lex.b
20111215
	liblogfs,libnandfs: use logfsos.h (added to include) to make library source independent of os
	add fonts/vera
	add fonts/courier
20111214
	change Linux port to use pthreads instead of clone directly
	emu/Linux: rename os.c to os-clone.c; rename osp.c to os.c
	emu/Linux/mkfile: remove -lrt, add kproc-pthreads.$O
	Linux/*/include: define USE_PTHREADS
	Linux/386/include/emu.h: increase KSTACK to 32k for Linux gethost* functions
20111003
	libinterp/heap.c:/^dtype discount size of map [issue 258]
20110820
	emu/*/devfs.c, emu/port/devfs-posix.c - stubs for osdisksize, Linux implementation of osdisksize
	emu/port/devfs-posix.c - also try SOCK_DGRAM for AF_UNIX [issue 269]
20110819
	appl/cmd/mk/mk.b - use raise "fail:..." for exit status [issue 268]
20110629
	change x86 getcallerpc to avoid use of %ebp [issue 266]
	change type of getcallerpc to uintptr from ulong
20110619
	emu/port/devfs-posix.c: put major/minor st_dev into path without mapping (with luck)
	emu/port/kproc-pthreads.c: ensure pthread stack is at least PTHREAD_STACK_MIN (plus slop)
20110526
	change osyield in Windows to use SwitchToThread instead of sleep(0) [e-mail list]
20110525
	utils/[5678kqv]c/mkfile - include -I. before $CFLAGS to ensure right gc.h [issue 264]
20110516
	merge changes from vac branch of mechiel-inferno-os (googlecode)
20110426
	emu/Linux/asm-arm.S linux system call interface changed [issue 215, mechiel]
20110419
	libinterp/tk.c:/^Tk_rect shouldn't return non-canonical rectangles
	/appl/wm/mand.b handle reshape to empty rectangles
20110408
	appl/lib/json.b - have writeval produce same (correct) form as .text for Real [issue 230]
20110407
	fix embarrassingly broken Lists->delete; add Lists->find [issue 257]
	add some extra explanation to sys-dup(2) about fildes
20110404
	update Nt/386/bin
	/limbo/com.c - count constants in qualifiers, not qualifiers [issue 212, mechiel]
	/appl/cmd/limbo/com.b [also issue 212]
20110403
	secstore(2) and secstore(1) updated to implement writing [issue 256, mechiel]
20110402
	revision to devsrv.c change [issue 244] to avoid two calls to delwaiting
20110330
	call strtol not atoi for hex numbers [issue 255, mechiel]
20110329
	utils/mkdir/mkdir.c - add -p option [mechiel, issue 250]
	emu/Linux/mkfile - try searching -lpthread after -lrt for sem_* [issue 247]
	emu/port/devfs-posix.c - treat unix domain sockets as files (open/read/write/close) [npe, rsc, issue 254]
	emu/port/devfs-posix.c - use volatile correctly; slight code tidy
	emu/lib9/errstr-posix.c replace EINTR's error string by Eintr's text
20110315
	libtk/textw.c - fix mysterious control characters for editing (D and K) [issue 253, fix from mechiel]
20110225
	split emu.h from lib9.h for all platforms
	kproc in emu is now a void type as in os
20110224
	move private mem flag to Progs [issue 240, mechiel]
20110224
20110208
	emu/Linux/os.c - use -lrt's semaphores instead of signals
	emu/Linux/mkfile - add -lrt to library list, and push out separation of X11LIBS from SYSLIBS for emu-g done ages ago
20110126
	emu/MacOSX/os.c - move a free to a more sensible place
20110117
	emu/Nt/ipif.c changed to work with ipv6 interface changes
20110116
	add Plan9/arm support [provided by richard miller]
20110110	
	utils/libmach/qdb.c [issue 245] restore renaming of qdiv as qmuldiv
20110104
	emu/MacOSX/win.c detect double clicks [issue 232, jas]
	emu/MacOSX/os.c replace erendezvous by a per-kproc semaphore for osblock/osready
20101220
	changes to srv(3) to notify client when server vanishes [issue 244, thanks to powerman and roger]
20101205
	change a few types in ipif-posix.c to appease the gods
	emu/MacOSX/mkfile - include portmkfile at correct point for LIBFILES to work (and other, minor, changes) [issue 24]
20101127
	emu/port/*ip*.[ch] and emu/Nt/ipif*.c updated with new interface for ipv6 support [mechiel] [issue 193]
	emu/Linux/os.c address compilation warnings (setfcr etc still to do)
20101125
	asm/assem.c don't attempt to use missing src (issue 243)
20100925
	appl/lib/w3c/uris.b - handle existing Unicode characters if they happen not to have been encoded into string
	appl/svc/httpd/parser.b - similar [response to issue 233]
20100914
	emu/Nt/os.c - replace trap handling
20100822
	correct handling of mouse focus in sub-widgets of widget windowed in text [issue 241]
	add various warnings to mkfile-Linux-386
20100821
	correct handling of mouse focus in sub-widgets of widget windowed in canvas [issue 241]
20100819
	failed to push Solaris/sparc/include/lib9.h with u64int change [issue 151]
	appl/cmd/ar.b eliminate false error return
20100810
	initial introduction of crypt-*(2) and ipints(2)
	replace keyring.m in module/runt.m by ipints.m and crypt.m; compensate in libinterp and libkeyring by using keyringif.m to generate Keyring's interface
20100802
	various changes held back by accident, notably stackv in stack(1), better diagnostics by cat(1)
20100801
	libtk/coval.c - simplify vlong expression for some compilers [issue 216, mechiel]
20100727
	on Linux and MacOSX, look at faulting address to decide if it's dereference of nil
20100722
	include/bio.h add varargck and repair resulting diagnostics in utils and limbo/ [issue 237, mechiel]
20100719
	appl/cmd/disk/mkfs.b change getname/getpath to cope with missing newline [issue 236]
20100715
	appl/wm/toolbar.b changed not to create new /chan/snarf if one exists, unless -p (private) option given [toolbar(1)]
	utils/cc/macbody - add overlooked change to implement __VA_ARGS__
	other minor updates to the compilers to resync
20100714
	correctly initialise types in utils/cc/sub.c
20100504
	change lib9/strtoull.c for MS
20100503
	updated libmach/8db.c to avoid [] initialisers
20100501
	update libmach to compensate for MS compiler
20100426
	updated libmach
	updated compiler suites (continuing)
20100425
	appl/wm/wm.b shorten processing of wmctl close if client hadn't started
20100406
	fix handling of boundary case in libtk/utils.c
20100402
	add new option OPTflags to libtk for later use
20100325
	more swizzling of libtk for later use. revised radio and check buttons.
20100322
	a few tweaks to Tk for later use
20100320
	appl/lib/json.b dis/lib/json.dis - use %f not string <real-value> to ensure json value acceptable [issue 230, powerman]
20100310
	stop tabs(2) from issuing pointless tk cmd that produces diagnostics
20100305
	add emu/Linux/audio-oss.c from saoret.one [issue 226]
20100226
	mention -n nvram option in keyfs(4)
20100220
	appl/cmd/keyfs.b wasn't clunking fids on error in remove [issue 225]
20100213
	apply saoret.one's changes for thumb [issue 155]
20100205
	update man pages to replace most references to Styx by 9P
	update man pages to replace references to sys-dial(2) by dial(2)
	add DragonFly files (from fgudin and extrudedaluminiu, issue 181); possibly should automatically keep aligned with FreeBSD
	fpe handling in OpenBSD and FreeBSD [mechiel, issue 190]
	appl/cmd/vacfs.b apply fix from mechiel [issue 204]
20100203
	appl/lib/cfg.b treat \r as white space [issue 69, issue 70]
	add u64int to lib9.h files that needed it
	add sha2.c sha256block.c sha512block.c to libsec/port and include/libsec.h [issue 185, mechiel]
	add new sha functions to module/keyring.m and libinterp/keyring.c
20100115
	appl/cmd/tarfs.b man/4/tarfs changes to permission handling from mechiel [issue 220]
	appl/spree/mkfile add explicit -I$ROOT/module [issue 209, powerman]
20100110
	appl/cmd/tcs.b [issue 12, arvindht]: process unconverted bytes next cycle, flush conversion state; improve error checking
20091219
	change default roots in Nt utils to c:\inferno
20091215
	factotum(2) updated to include keyspec in signature
	appl/cmd/mount.b uses -k value as keyspec if -9 selected [not to much purpose with current factotum's p9any]
	bind(1) [for mount] updated to describe -k used for keyspec if -9 selected
20091214
	switch more commands to use dial(2)
	change emu/Linux/emu-g not to require X11 libs (again)
20091213
	temper the tendancy of port/dis.c to yield during idle gc: it's compensating for os scheduling, but yield less often
20091208
	add mkdir -p to makemk.sh to ensure output directories exist [issue 213]
20091127
	problems fixed in styxconv(2), which can now convert both ways [rog]
20091119
	emu/port/devfs-posix.c	missing waserror in dirread (obscure but possible failure)
20091007
	remove intermediate exception-raising function from charon implementation
20091004
	restore "keyring" to lib section of emu/Plan9/emu
20090930
	emu/*/ipif*.c make "hangup" act as in native Inferno; also delete unused so_setsockopt
	provide correct version of devmnt.c
20090928
	update import(4) to remove the restriction to Plan 9 (can use Inferno's own factotum)
	(emu os)^/port/devmnt.c fix from plan 9 (don't access vanished data)
20090830
	check subexp length in ed [cmbrannon79]
20090825
	add netmkaddr call to /appl/cmd/ftpfs.b; send errors to standard error
20090824
	delete unused (and somewhat incomplete) pin support
20090822
	in the what were we thinking dept: appl/cmd/touch.b and dis/touch.dis updated to avoid using an Arg after nil'ing it [thanks to cmbrannon]
	make progmode propagate to pgrps; recover from exceptions in pgrp creation
20090821
	emu/Nt/^(os.c ie-os.c) add #include <excpt.h>
20090819
	appl/cmd/mk/mk.b replace maketmp/mktemp (issue 202, mechiel); also old change: don't persist with bulkmtime on non-directories
20090816
	registry(4) Event.post increased rootvers when entries are written or removed (issue 179, powerman)
20090809
	bring mkfs(8) up to date (issue 176)
	remove -q options from mkfs and mkext (-q was a transitional option to suppress quoting of file names)
20090806
	increase `backlog' value in all listen calls in hosted Inferno (emu/*/ipif*.c) [powerman]
20090805
	further checking added to libinterp/keyring.c: rejects incorrect states and out of bounds values of f->n
	add lib/emptydirs and mkdirs target to /mkfile (utils/mkdir needs to be changed for Windows use)
20090730
	improve the error checking in strtosk and strtopk to help detect mangled or inappropriate keys
20090728
	emu/port/main.c: put host's working directory name as emuwdir
	document initial environment variables in emu(1)
	appl/lib/bufio.b dis/lib/bufio.dis [issue 199] don't lose track of actual file seek offset (following second suggestion of mjl)
	issue 196: after general apologies for appl/svc/httpd/cache.b (don't look if you don't need it, not one of ours, etc. etc.) will patch as suggested by extrudedaluminiu(!) [vs]
20090719
	correct order of operands to memset(!), eg in ipif [mjl]
20090718
	fix appl/cmd/stream.b error exits to include fail: [mjl]
20090717
	fix appl/lib/ip.b (see issue 186) [mjl]
	re-enable XK_ keys in port/win-x11a.c [mjl]
20090716
	add segflush calls to comp-386.c [probably need different name eventually to avoid time wasting when not needed]
20090630
	add sig (see man(1)) [via p9p and caerwyn]
20090627
	push changes described for arm in 20090330 (but not previously pushed)
	begin change of inferno-os.googlecode.com from svn to mercurial
200090612
	added support for Linux-power (ericvh; and further simplified)
20090605
	appl/cmd/disk/kfs.b dis/disk/kfs.dis - don't try to update super block if readonly(!) [issue 175]
20090526
	emu/Nt/os.c allow /dev/hoststdin input on file or pipe (thanks to caerwyn, issue 173)
	emu/port/devfs-posix.c correct handling of error return from pread (issue 172, but goes beyond that)
	emu/port/exportfs.c os/port/exportfs.c use vlong for offset
20090524
	appl/cmd/tarfs.b dis/tarfs.dis - remove accidentally small limit on file size in tar file (issue 172)
20090521
	module/vac.m appl/cmd/vacfs.b appl/lib/vac.b [issue 152] (Mecchiel)
20090505
	add -h/-t header/trailer options to man2html
20090430
	filter-deflate(2), appl/lib/^(inflate.b deflate.b): changes from mjl to support zlib headers for deflate streams as well as gzip's
20090417
	add m4(1) in its initial form (might split the macro processing proper off into a library module)
20090409
	tools/odbc/odbc.c data read should return 0 if no columns or rows (issue 170)
20090408
	tools/odbc/odbc.c use strecpy and more care in allocation (issue 169)
20090403
	change ,2 to ,#function in Solaris sparc assembler files (apparently works in gcc and sun's)
	make appl/wm/brutus.b pass input to its widgets (issue 105)
	enable fullscreen mode in MacOSX (issue 148)
20090402
	add missing emu/Linux/segflush-*.c files and remove ARM segflush from os.c
20090402
	ramfile and logfile shouldn't set Sys->MCREATE (issue 137)
20090401
	appl/cmd/limbo/typecheck.b check correctly for function prevented from inline expansion
20090330
	use (low, high) order for words in vlong and fp on arm: libinterp/comp-arm.c, Inferno/arm/include/^(lib9.h u.h)
		also os/*/fpi.h (for arm platforms), exchanging order of ulongs in Double
		also libkern/^(vlrt-arm.c vlop-arm.s vlop-thumb.s frexp-arm.c frexp-thumb.c)
	include changes from richard miller for little-endian mips (spim) and Linux/spim hosted
	libmath/dtoa.c: use simpler code to avoid gcc bug on mips and perhaps other platforms (rmiller)
20090330-branches/forse
	include appl/cmd/ssh source (won't compile here because it needs the keyring changes)
20090325-branches/forse
	emu/* adopt changes to Chan (Dev* dev pointer instead of int type)
20090320
	emu/port/win-x11a.c: unintuitively use xdisplay not xkbdcon to send to kbdproc (with big stack) to change cursor
		(the big stack is needed because XCreateBitmapFromData and XPutImage pass control to theme-related code that uses lots of stack space)
	use uname not aname for user name in libstyx and set aname to "" by default
	make odbc's new file have mode 666 so others can open it
	add styxsetowner function to styxserver.h to set default owner (eve)
	move styxserver.h to inferno's include directory
20090222
	appl/cmd/ndb/registry.b and dis/registry.dis - implement flush for event file (issue 162)
20090217
	appl/cmd/limbo/stubs.b limbo/stubs.c - include length parameter to builtinmod (could just be 0 in most cases)
	change f->ret/destroy code in stubs.c/stubs.b to destroy correctly in case of exceptions
20090202
	emu/port/win-x11a.c: might as well try this everywhere now
20090127
	libinterp/xec.c: fix gc problem with self
20090122
	libinterp/string.c: slicer can return H for empty slice after bounds check (brucee)
20081119
	os/pc/^(main.c fns.h) more idle idlehands
20081112
	emu/Linux/asm-arm.S old failure to use different regs for swp finally changed here
	libmath/blas.c compensate for gcc bug on arm
20081107
	replace calls to calloc by malloc
20081106
	os/port/dis.c prevent new spawns during killgrp
	also synchronise two killgrps of the same group
20081105
	emu/port/dis.c prevent new spawns during killgrp [#117]
20081022
	sh: ignore leading white space in fail: strings, and change empty tail to "failed"
	/emu/port/devfs-posix.c don't call readdir after it has returned end of file
20081021
	/appl/cmd/auth/ai2key.b new command to convert authinfo files to factotum keys
	/appl/cmd/auth/factotum/proto/infauth.b allow new key format
20081019
	/appl/cmd/man2html.b implement "\ " => "&nbsp;"
	/man/3/prog change way a literal " was formatted
	/man/8/srv deleted (obsolete)
	removed reference to srv(8) from sys-pctl(2)
20080909
	/appl/cmd/puttar.b add extra empty block at end of archive as required by format
20080907
	include some changes from acme-sac in emu/Nt/devfs.c; need further control of usesec (or discard it)
20080723
	rename Inferno's yacc to iyacc to avoid clash with system's own (now that Linux and others distribute it)
20080707
	update emu/port/win-x11a.c (fix someone's earlier patch to stop using undefined value)
	emu/port/main.c mark obsolete options and remove from usage
20080705
	update utils/sed, eliminating anonymous unions (just by commenting them out, to keep source in step with 9)
		and several other changes for portability
20080703
	remove anonymous unions (and unused structs) from unpacking structures in emu/Nt/vlrt.c, not that it's used
20080617
	win-x11a.c add sqweek's change to pass on KeyRelease values (but perhaps 1-byte values are no longer enough?)
20080614
	change os/port/devcons.c to use error not panic in sysfatal
20080612
	change several libmp/port functions to use sysfatal not abort
	change emu/port/main.c to have sysfatal call error not exit
20080611
	Keyring->dhparams to use DSAprimes in special case
	IPint.random now ignores minint (will go next revision)
	BigInt -> mpint*
	checkIPint in libinterp/ipint.c
	default keys in auth/createsignerkey are 1024 not 512 bits
	update os/boot/pc
20080610
	push sh-mload(1) and changes to sh-expr(1)
20080609
	_tas type changed from ulong to int
20080530
	issue 91: _declspec changed to __declspec in Nt files
	issue 92: argv0 declaration changed to extern from static in emu/Nt/win.c
20080529
	limbo/stubs.c: allow pick adt types
20080528
	emu/port/win-x11a.c screen depth checks from drawterm via tim@nop.cx
20080524
	add missing NetBSD files
20080522
	dis/lib/msgio.dis appl/lib/msgio.b - fix incorrect check for 16rFF
	add OpenBSD changes from tim@nop.cx (more changes to follow shortly that cause changes elsewhere)
20080416
	fix emu/Nt/os.c use of wrong name for null value
	move win/win-x11a references to emu/*/emu config files from emu/*/mkfile
20080415
	googlecode update with correct dis files for acme
	tidier code for hoststderr
	emu/port/win-x11a.c changes that attempt to satisfy libxcb's locking requirements
20080322
	enable hoststderr, following acme-sac
20080319
	ip/sntp neither read nor set the time correctly
20080311
	in appl/lib/names.b define "" as valid prefix for anything
20080304
	auth/secstore uses dial module
20080210
	add auth/dsagen
20080204
	emu/*/*ipif*.c and devip.c: try to allow local address to be set (changes so_bind signature in emu/ip.h)
20080201
	change foldbranch in limbo/gen.c to prevent loss of `no return value' diagnostics
20080131
	update emu/Nt/^(os.c ie-os.c ie-win.c ie emu), but properly this time [issue 81]
	remove _USE_32BIT_TIME_T from Nt/386/include/lib9.h, and time() def'n from emu/Nt/*.c [issue 81]
20080130
	failed to return nil from Jvalue.get in appl/lib/json.b if member name didn't match
	similar problem in appl/lib/ubfa.b
	add msgio(2)
20080124
	fix emu/port/devssl.c os/port/devssl.c not to keep the directory numbers(!)
20080122
	update appl/lib/db.b: allow for split i/o on pipes or tcp/ip; eliminate lock process
	eliminate more unused identifier warnings (courtesy acme-sac)
20080121
	skip trailing '=' in b64 rep of IPint
20080120
	forgot to push updated appl/lib/x509.b during keyring changes
20080116
	add rsa to factotum
	set but not used changes from Acme-sac
	mdb(1) changes from Acme-sac
	ftpfs uses new dial(2)
	add qbypass to emu/port/qio.c
	sed fix issue 49
	add blowfish to keyring-crypt(2)
	add challenge/response to factotum(2)
20080115
	add blowfish to keyring (not yet documented)
	add explicit public and private key types to keyring (in development: not yet documented)
	add IPint.mod, IPint.iptob64z
20080111
	add newuser to newns(2)
20080109
	Sys->iounit should accept any valid file descriptor, not just ORDWR
20071227
	add styxflush(2) etc.
	add NetBSD, emu/NetBSD
20071217
	emu/port/devmnt.c needs volatile for alloc
20071213
	emu/port/dev.c needs volatile for alloc
20071129
	emu/port/devip.c: moan about bad IP addresses
20071127
	added /module/dial.m and /appl/lib/dial.b
20071031
	module/keyring.m and libinterp/keyring.c: add algorithm-specific adts for public key systems
	appl/lib/spki/spki.b: correct names for dsa parameters
20071030
	libkeyring/rsaalg.c should call rsaprivfree not free
20071027
	appl/lib/names.b correction for "/" as prefix
20071019
	change emu/port/devfs-posix.c to update uid/gid map incrementally
20071015
	add cap creation to infauth in server role in factotum
20071011
	remove obsolete references to sh-exception(2)
20071010
	add abhey's changes for cmd key as unicode compose key for MacOS X to emu/MacOSX/win.c
20071008
	nemo's change to emu/port/random.c; really the file needs a little rewriting for clarity (too many overlapping states)
20071002
	ensure fmtdef.h included by some lib9 functions so that va_copy is defined on older systems that lack that needless notion
	<{} and >{} added to sh(1)
20070929
	move emu/MacOSX/mkfile to .../mkfile-x11 and replace it by the variant that builds for Carbon, now the default
20070927
	add working drawcursor to emu/MacOSX/win.c, based on mirtchovski's changes (but mapping general cursor images to Mac's form)
20070910
	update spki(2) [change handling of hashes, add signature functions] appl/lib/spki/spki.b module/spki.m, updated for GSoC
20070906
	add toreal to string(2)
20070905
	/appl/cmd/ed.b (caerwyn's fix for g/.../d)
	also /appl/lib/ecmascript/builtin.b (toupper fix)
20070902
	make /appl/lib/daytime.b accept Daytime->text's output; add string2tm to man page (issue 59)
20070901
	add andrey's changes to emu/MacOSX/win.c (used by emu/MacOSX/mkfile-a)
	add saoret's changes to dis/lookman, dis/man (issue 58)
	add micah.stetson's change to /appl/cmd/src.b (issue 57)
20070817
	two old changes that weren't in the distribution...
	libkeyring/rsaalg.c: previously failed to ensure the output key was the right length (really rsagen should do that)
	libinterp/alt.c: use a better random number generator
20070814
	bufio.b didn't update the buffer pointers correctly on write errors
20070807
	libinterp/keyring.c don't include owner= if owner is nil or ""
	add auth/rsagen
20070806
	/module/lists.m add PATH(!), also simplify concat implementation
20070725
	/dis/man initialise fils correctly to empty list and remove hack (issue 56)
20070720
	utils/5l/asm.c: ensure SBZ field in MOV is regarded as MBZ (ie, force to zero)
20070714
	add Sys->readn, update sys-read(2)
	copy two repairs from emu/port/inferno.c to os/port/inferno.c
	remove readn implementation from several commands
	print correct diagnostic in appl/cmd/crypt.b
	prevent window titlebars from being dragged out of the main window in wm/wm.b
20070619
	remembered to include /appl/cmd/trfs.b /dis/trfs.dis
20070614
	/appl/lib/venti.b bug fixes, a few more errstrs, remove prints to stderr
	add initial module/vac.m appl/lib/vac.b from mjl (gsoc project ventivac)
	add initial /appl/cmd/^(vacfs.b vacget.b vacput.b) /man/4/vacfs /man/1/vacget from mjl (gsoc:ventivac)
	include omitted man/mkfile man/lib
20070608
	update /lib9 functions to use silly va_copy (and then va_end) instead of just assigning, to account for silly C implementations
	change /appl/cmd/mc.b not to require Draw or Env (so lc works on smaller systems)
	update acme to include the font size data (eg, for use by mc(1))
20070607
	/appl/wm/man.b /appl/lib/man.b to allow 10.1 etc as section references
20070605
	add another xopen #define to lib9.h includes for Linux
	copy plan9 acme's colormix
20070601
	/appl/cmd/ls.b /dis/ls.dis /man/1/ls: document new -F option and -T option
	/appl/cmd/auth/factotum/factotum.b: ignore empty writes, don't fail; make a few diagnostics match plan 9
	rename /appl/cmd/mc.b to /appl/cmd/calc.b; also /man/1/mc to /man/1/calc; /dis/mc.dis to /dis/calc.dis
	add /appl/cmd/mc.b (initial version)
	replace /dis/lc.dis by /dis/lc; remove /appl/cmd/lc.b
	remove /appl/cmd/mathcalc.b /dis/mathcalc.dis /man/1/mathcalc
20070510
	quickly remove references to udp's "oldheaders" because plan 9 removed it
	remove obootpd completely
20070418
	add scan code to X11 (issue 45)
20070411
	if mkconfig has been changed from the distribution, use it to set parameters in makemk.sh (issue 41)
	add iso8859-15 (what? will the line stretch on to the crack of doom?) (issue 43)
20070410
	fix some porting errors in /appl/cmd/look.b
	document look's -r option in look(1)
20070407
	/os/port/^(portdat.h lib.h portfns.h xalloc.c) compatiblity changes with plan 9
	/os/pc ether drivers updated to match plan 9, and os/ip (and a few files in /os/port) also updated, including removing some unreachable code
	/os/ip/tcp.c changes from plan 9 for out-of-sequence segments
20070319
	emu/port/devsrv.c and os/port/devsrv.c delete wc at correct time
20070312
	rename -D and -k options to plumb (old ones still accepted); add -i option to take data from standard input; update man page
	enable 64-bit seeks in /emu/Nt/devfs.c
20070302
	change /mkfile to build yacc earlier, mainly to make bootstrap of a new host easier (makemk.sh and mk install)
	change /utils/mkfile not to build k[acl] and q[acl] on Plan 9, since the system ones are the same
20070228
	make array bounds checking the default for on-the-fly compilers (emu/port/main.c)
	improve wording in security-ssl(2) and ssl(3)
20070227
	/include/fcall.h: ensure unsigned promotion to counter ansi sign-extending rules for GBIT64
	/libmemdraw/draw.c: copy fix to memfillcolor
20070220
	add 0x92 as chip ID for ether91c111.c
20070217
	repair /appl/lib/libc.b and /appl/lib/libc0.b strncmp implementations (used only by c2l output) [inferno-os issue 9]
	/emu/port/devip.c, get socket fd on reopen of ctl
	/appl/acme/exec.b, trim string correctly [inferno-os issue 11]
20070216
	add /module/lists.m, /appl/lib/lists.b, and lists(2)
20070209
	remove debugging -d option to exportfs call in emu/Plan9/devsrv9.c(!)
20070206
	/appl/svc/auth.sh: replace exit by raise
	/man/2/styxservers: document replychan and replydirect
20070201
	update US timezone files to save energy
20070131
	add /appl/lib/convcs/utf16_btos.b, utf16_stob.b etc [rog]
20070130
	fix wording in some of the licence files (eg, remove references to old liberal licence)
20070123
	check lengths properly in devenv.c
	move all of doc into lib/proto/inferno from lib/proto/src
20070122
	add doc/port.ms, doc/port.pdf to src proto.  add brief instructions for source rebuild to port.ms
20070118
	add json(2) {/appl/lib/json.b, /module/json.m, /dis/lib/json.dis} for RFC4627 notation [json(6)]
20070117
	remove duplicate libmp/libsec reference from /mkfile (i assume it wasn't necessary to visit them twice!)
20070116
	move Man from /dis/man.dis (which vanished a few changes ago) to /dis/lib/man.dis.  honestly.  wm/man works again.
20070114
	remove some unused static declarations in /utils/mk/shprint.c
20070111
	delete drawxflush from devdraw.c (call drawq(un)?lock instead)
20070107
	have emu (/emu/port/main.c) check environment variables INFERNO and ROOT before EMU and -r, for inferno root directory
		(haven't yet changed the build system and mkfiles to match)
	remove /include/libcrypt_o.h since the library isn't used
	add complete(2)
20070103
	replace man.dis by Salva Peiró's sh version of plan 9's man script
20061221
	add data2c to Irix package prototype
	remove unwanted .dis/.sbl files from /appl packages
	change liblogfs to GPLv2 from proprietary, to fit google code
	correct cmd(3) to account for new stderr file
20061219
	cmd(3) and thus os(1) change to separate standard output and error streams
	all /emu/*/cmd.c change to account for that (original changes to devcmd.c and MacOSX/cmd.c courtesy Cibernet)
20061215
	replaced things like <???> because gcc annoyingly whines even with 1950's trigraphs off
	libtk/textu.c: uninitialised field in boundary case
	libtk/textw.c: possibly uninitialised value; leave unchanged
	utils/ql/l.h: uchar as to ushort, because of extra ops
20061214
	added fopen to xml.m to allow bufio->sopen and others to be used
20061213
	added MacOSX/386 components
20061013
	updated /os/ip/lookbackmedium.c and /os/ip/rudp.c
20061021
	change /os/port/exportfs.c to allow negotiating up to 64k msize
	(matching /emu/port/exportfs.c)
20060809
	/appl/lib/newns.b uses String->unquoted, if it can load it
20060803
	/libtk/textw.c: default page up/down scrolls 0.75 of a page (to give context); also allows fractional value
20060801
	/utils/data2s/data2s.c: allocate at least one linker byte to empty files to avoid complaints
20060715
	/appl/lib/pop3.b remove defaultserver(); update pop3(2) to remove references to /services
	similarly update smtp(2)
	avoid some boundary cases in /appl/charon/^(build.b layout.b)
20060625
	added caerwynj@gmail.com changes to /appl/acme/acme/mail/src/Mailpop3.b
20060622
	/appl/lib/sets*.b: correct op's implementation of 2r1101
20060613
	added csv(2), /module/csv.m, /appl/lib/csv.b
20060608
	preliminary rfc822(2), /appl/lib/rfc822.b
20060605
	/appl/lib/chanfill.b: remove alt => *
20060601
	fix /appl/lib/dis.b to save the real array once read in
20060526
	/appl/lib/venti.b: fix g64's byte ordering [not that it is, or can be called yet]
20060524
	copy end fix to lib*/utfecpy.c
20060523
	w3c-uris(2): add a .copy() operation
20060518
	/Nt/386/include/lib9.h define _USE_32BIT_TIME_T and deprecate `deprecated' warnings
20060504
	remove use of HEAP_ALIGN from /*/port/devprof.c; change Heap.pad to Heap.hprof in /include/interp.h
20060426
	correct text and selection colours in wm/sh for loss-of-focus and holding modes
20060423
	add /appl/lib/w3c/uris.b w3c-uris(2) /module/uris.m
20060419
	/emu/port/devcmd.c: correct wakeup state for started command
20060412
	/appl/svc/webget	include caerwyn's changes
20060411
	put `|| exit 1' after each (command-list) in the mkfiles, just for bash
20060410
	/appl/cmd/limbo/typecheck.b /limbo/typecheck.c - stop wrong warning wrt use of ref fn
20060313
	remembered to install cddb port from last year... cddb(7)
20060312
	/emu/Nt/win.c; #define windows names out of the way to remove IPoint etc
	/emu/Nt/os.c, simplify osblock/osready and eliminate erendezvous
	/emu/port/devcons.c, tug into line with /os/port, to prepare for single-window changes
	echo ^U on CAN (ctrl-U)
20060311
	replace Limbo version of shutdown by sh script; it's still a bit silly
20060309
	/*/port/inferno.c: 0 or -1 return value from dial functions
	/os/port/portmkfile: remove reference to ../kfs
	/man/8/httpd document -a; /appl/svc/httpd/httpd.b
	/libmp/port/mptouv.c sign extension fix from 9
	/module/keyring.m, /libinterp/ipint.c: add some bitwise operators
	change (undocumented) /appl/cmd/test.b so that `host' mkfiles will work in Inferno
		should probably change the mkfiles to replace it
20060303
	/emu/Plan9/win.c replace ldepthof
20060302
	add KPX11 flag to hosted kproc to boost the stack for silly x11 & co.
	put keyboard and cursor processing into a separate kproc with big stack in /emu/port/win-x11a.c
	change various os.c to match
20060301
	/appl/cmd/rioimport.b fix initialisation race
20060227
	fix /utils/ql/l.h: oprange should be [ALAST] (with extra 405xx opcodes), also AEND->ALIST elsewhere
	put faster gethunk in ql and kl (mimic other compilers)
20060226
	enable /emu/port/devpointer.c, with changes to /emu/*/win*.c to call mousetrack, /emu/port/main.c to bind #m,
		and code for pointer and cursor removed from devcons.c
	update Nt/win.c and port/win-x11a.c from drawterm to get/put host snarf buffer
	change devmem.c from #m to #% not to clash with pointer
20060225
	add /emu/port/devsnarf.c (#^) and put clipread from drawterm in /emu/Nt/win.c
20060224
	modify /appl/lib/secstore.b, /module/secstore.m, secstore(2) [add dial, auth, mkseckey, mkfilekey, remove]
	add /appl/cmd/auth/secstore.b, secstore(1)
	remove strange exception handling in /appl/cmd/dd.b
	add dhcpclient(2)
20060223
	add /appl/cmd/auth/aescbc.c
	add /appl/cmd/crypt.b [rog]
	add crypt(1)
	add /appl/lib/secstore.b /module/secstore.m secstore(2)
20060221
	/libsec/port/hmac.c: treat existing but not seeded digest correctly
	/libinterp/ipint.c, /module/keyring.m, add new operator `invert'
20060220
	add ida(2), /appl/lib/ida, /module/ida.m
20060216
	add ubfa(2), ubfa(6), /module/ubfa.m, /appl/lib/ubfa.b
20060214
	[rog] add cursor changing support to tk, wm, wmlib (eg, for acme)
20060213
	remove libcrypt_o from distribution
20060211
	add /man/1/9win [rog]
	change /appl/cmd/auth/keyfs.b to confirm key only when creating the file [rog]
	punt floating-point conversions in powerpc jit on macos for time being
		(have particular values in certain FP registers when native)
20060210
	update /libmemdraw/draw.c to include 9's changes for concurrent use
	remove canlock as assembly language interface, replaced by _tas
	replace native use of tas by _tas; make declarations all agree
	add holdon/holdoff ctl request to wm/sh
	wmproxy in appl/lib/wmlib.b does not create new pgrp
20060206
	update /appl/cmd/cp.b with digbyt's changes (mode/uid/gid correct on copied directories)
20060203
	update /appl/cmd/ip/dhcp.b /appl/cmd/lib/dhcpclient.b
	update /os/init/i4e.b to use it
	add /man/8/dhcp
20060118
	add ksize(10.1), kstrip(10.1), /utils/kstrip
	new _MAGIC definitions in utils/libmach/a.out.h
20060114
	change /os/boot/arm1110 mkfile to work on unix and windows; add to /lib/proto/os
20060111
	-s (exportonly) -x/-y (geometry) options to 9win (TODO: rog, manual page!)
	wm/sh.b: correct hold mode; remove little-used and undocumented history file
20060109
	delete #pragma from flate.h
	ensure lib9 compiles replacement sbrk for MacOSX
20060106
	update compilers
	update compilers' manual page
	fix os/port/portmkfile for Plan 9: don't use $OBJDIR but Inferno/$OBJTYPE
	have os/port/portmkfile check for i$CONF.p9 and use that not i$CONF for acid
	add srclist(10.1)
20060105
	account for new definition of rendezvous (void* not ulong)
	add dummy setmalloctag to utils where needed (for Plan 9)
	set profileflg only for ATEXT in utils/?c/txt.c
	update /os/boot/pc
20060103
	/os/ip updated from Plan 9
	/os/ip/^(bootp.c dhcp.c ihbootp.c) changed to use announce not connect for udp
20051215
	/man/6/keytext added
20051207
	/tools/odbc.c portability changes, and fix modes on several files
20051202
	/emu/Plan9/devfs.c strip Inferno root from file system diagnostics
20051130
	change /appl/svc/httpd to use lock(2) not lockprocs
20051123
	/appl/cmd/bind.b changed not to use arg.dis, implement -q, and diagnostic change
	/appl/cmd/mount.b acquired a -q option as well
20051114
	avoid limit==0 in wm/memory.b
20051108
	have poolmaxsize return 0 for pool of size 0
	remove /os/*/u.h (in favour of /$SYSTARG/$OBJTYPE/include/u.h)
	update mkfiles accordingly
	adjust mkfiles for libsec and libmp compilation for native kernels
20051107
	added /os/manga
20051101
	fixed /os/port/devloopback.c
	updated netif.c netif.h
20051028
	updated gettar(1) and /appl/cmd/gettar.b
20051025
	fix British Summer Time in locales
20051021
	updated /appl/lib/newns.b and namespace(6) for environment variable substitution
20051018
	moved in changes from home to os/port: cis.c devbridge.c ethermii.c portclock.c devuart.c devbench.c random.c portfns.h tod.c uart.h
	- mainly for changes to implement fasttick and timers
20051017
	/limbo/ecom.c and /appl/cmd/limbo/ecom.c: ensure src set in temporary Node to avoid `no file specified' in sbl.[bc]
20050925
	added format(2)
20050922
	iostats(4) added
20050919
	improve behaviour in wm/sh when in raw mode
20050916
	/appl/lib/styx.b: return value for Rmsg.unpack for Rstat didn't include len[2]
20050912
	update /appl/lib/disks.b, disks(2)
	update /appl/cmd/disk/format.b
	add /appl/cmd/disk/prep, /appl/cmd/disk/mbr.b
	replace format(8) by prep(8)
	delete undocumented /appl/cmd/disk/part.b
20050908
	added disks(2) and scsiio(2)
20050906
	os/port/devsrv.c and emu/port/devsrv.c to allow setting length by wstat (also DMAPPEND)
	appl/cmd/dossrv.b fix to interpret aname:offset
	usb updated to support current native uhci drivers
	/appl/lib/usb/usbmass.b changed to work with new driver and more devices
20050901
	new /appl/cmd/ip/sntp.b, sntp(8)
20050824
	cp(1): added -gux options
20050810
	mangaload(8): new
20050812
	/appl/cmd/limbo/nodes.b didn't always initialise n.c (eg, a != a)
20050712
	updated utils/[12][acl] to match Plan 9's
20050627
	added streamcp (renamed fcp since that's what plan 9 calls a similar thing)
20050626
	added write lock to emu/port/devip.c to stop Linux (and perhaps others) splitting socket writes by different processes
20050620
	added w3c-xpointers(2) [/module/xpointers.m; /appl/lib/w3c/xpointers.b]
20050617
	fixed qid array reference in /appl/cmd/lockfs.b [cjones83]
20050610
	updated lib/ndb/dns
	fixed count < 0 when reading beyond end of file in disk/kfs
20050526
	fixed factotum's p9any to use user= attribute in key not /dev/user
	fix /appl/lib/daytime.b's handling of dlpairs; also read /env/timezone if that's there
	update /appl/lib/w3c/css.b to read CSS2.1
	add w3c-css(2); possibly should move module file to w3c/css.m?
20050518
	added GPL/LGPL notice files
	made single mk.b from many included source files
	added MIT-template or LGPL NOTICE files to lib* directories
	updated doc/port.ms
	included libmp and libsec in lib/proto/src (Lucent Public License), not yet used
	fix bug in cmd(3) introduced by killonclose
20050425
	add sexprs(6)
	add truerand/ntruerand and nsec[defined as osnsec] to lib9.h
	redefine fmax and log2 in lib9.h
	some/all FreeBSD-5.x-y don't initialise rfork_thread's procmask from parent (contrary to docs); compensate in FreeBSD/os.c
	finally copy last year's changes to 1c from home
	call logs->init in applylog
	changed /appl/cmd/cmp.b to work correctly for differing buffer sizes, errors, etc.
	included /os/pc/sd53c8xx.[in] and added /utils/na [not compiled by default]
	mask off OEXCL in (emu/port os/port)^/sysfile.c:/^kcreate's openmode
	wm/sh.b: keep menuitem 0 if noscroll selected
	added units(1)
20050413
	licence following MIT-template replaces `free for all' instances
	"-N nice" option in os(1)
	geodesy(2) is new
	ebook(1) is newly released (Open Ebook browser)
	wm-sh(1) has a rearranged menu, with scroll/noscroll option added
	/doc/asm.ms has been updated
	section 10 has been updated
	limbo compiler will make simple functions inline if possible
	limbo compiler supports `ref fn' type
	/doc/limbo/addendum.ms [also .ps .pdf] updated to reflect `ref fn' and other changes
	keyring-ipint(2) has a few new operations (shl, shr, copy)
	DigestState has new copy operation replacing cloneDigestState
	Keyring has new functions certtoattr, pktoattr and sktoattr each returning
		a string containing attr=value ... representations of certificates and keys
	u.h has been updated for all platforms, hosted and native
		new ptrint, u8int, u16int, u64int, FPdbleword, and more accurate varargs for < 4 byte values
	lib9.h has extra encode/decode functions moved from libcrypt
	string.m has new quotec function [TODO: man page]
	crypt/ssl3.b handles a particular certificate type better
	charon has several bug fixes in javascript, notably parsing of certain expressions
	/doc/descent/* `Descent into Limbo' updated
	internally libinterp uses a different representation for parts of the linkage table
	/doc/lprof.ms [also .ps and .pdf] gives overview of Limbo profiling
	/doc/ebookimp.ms [also .ps and .pdf] discusses implementation of its XML browsing
	/doc/compiler.ms has been updated
	/doc/dis.ms  eclr has been removed
	emu(1) -b enables bounds checking in JIT
	cs(8) handles general query (!attr=val ...)
	mkfs/mkext(8) handles big archives
	emuinit tries sh -c on command if not immediately dis
	/appl/lib/string.b: rewritten unquoted for correct handling of embedded quotes
	limbo warns about unused local variables
	limbo: -F enables new implementation of function ref
	limbo: -O runs optimiser
	mount -9 uses 9fs not styx as service address
	cmd(3) adds "killonclose" and parameter to "nice"
	TODO: group check in styxserver
	styxlisten accumulates algs correctly
	os/port/mkdevc builds vgacursor table
	touch uses OEXCL
	/appl/lib/debug knows about ref fn
	ecmascript: for(... in ...) parsed correctly
	getuserpasswd added to factotum(2)
	/appl/lib/print reincorporated
	wm/clock
	ftpfs calls factotum (getuserpasswd)
	hoststdin/hoststdout/hoststderr [preliminary]
	/os/boot/pc updated, as is its shipping list
20041217
	base point<|MERGE_RESOLUTION|>--- conflicted
+++ resolved
@@ -1,12 +1,7 @@
-<<<<<<< HEAD
 20121205
 	appl/cmd/mk/mksubdirs [issue 290 change suggested by powerman]
 20120918
-	remove unused/unusable debug/setdebug from appl/lib/auth9.b; use crypt not keyring
-=======
-20120918
 	remove unused/unusable debug/setdebug from appl/lib/auth9.b and replace Keyring by Crypt
->>>>>>> 1c7490b2
 20120820
 	emu/port/devip.c reset headers flag in Conv
 20120725
